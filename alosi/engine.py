import logging
import numpy as np


log = logging.getLogger(__name__)

# a regularization cutoff, the smallest value of a mastery probability
EPSILON = 1e-10


def fillna(x, value=0.0, inplace=False):
    """
    Replace np.nan or inf elements with scalar or corresponding elements of ndarray
    :param x:
    :param fill_value: scalar (int/float) or np.array the same dimension as x;
        value(s) to use to fill spots in x where element value is np.nan
    :param copy: False if replacing inplace, True if making a copy
    :return: np.array same size as x if inplace=True, else no return value
    """
    output = x.copy() if inplace else x
    ind_to_replace = np.where(np.isnan(output) | np.isinf(output))
    if np.isscalar(value):
        output[ind_to_replace] = value
    else:
        output[ind_to_replace] = value[ind_to_replace]
    return output if not inplace else None


class BaseAdaptiveEngine:

    def __init__(self):
        pass

    def rank(self):
        """
        Typical workflow:
            get valid activities
            compute scores for activities
            return 1 (or n) top items
        :return:
        """
        pass

    def recommend(self):
        """
        Return top item from rank
        """
        pass

    def update_from_score(self):
        """
        Update knowledge tracing
        :return:
        """
        pass

    def train(self):
        """
        Update model parameters
        :return:
        """
        pass


class BaseAlosiAdaptiveEngine(BaseAdaptiveEngine):
    """
    Base alosi adaptive engine
    """

    def get_guess(self, activity=None):
        """
        Get guess parameters for activity/activities
        :param activity: activity/activities to get parameters for
            If None, returns full matrix by default
        :return: (# activities) x (# LOs) np.array matrix of guess parameter values
            or 1 x (# LOs) np.array vector of guess parameter values if activity_id is specified
        """
        raise NotImplementedError

    def get_slip(self, activity=None):
        """
        Get slip parameters for activity/activities
        :param activity: activity/activities to get parameters for
            If None, returns full matrix by default
        :return: (# activities) x (# LOs) np.array matrix of slip parameter values
            or 1 x (# LOs) np.array vector of slip parameter values if activity_id is specified
        """
        raise NotImplementedError

    def get_transit(self, activity=None):
        """
        Get transit parameters for activity/activities
        :param activity: activity/activities to get parameters for
            If None, returns full matrix by default
        :return: (# activities) x (# LOs) np.array matrix of transit parameter values
            or 1 x (# LOs) np.array vector of transit parameter values if activity_id is specified
        """
        raise NotImplementedError

    def get_difficulty(self, activity=None):
        """
        Get difficulty values for activity/activities
        :param activity: activity/activities to get parameters for
        :return: 1 x (# activities) np.array vector of difficulty parameter values
            or difficulty parameter value (float) if activity_id is specified
        """
        raise NotImplementedError

    def get_prereqs(self):
        """
        Get prerequisite weight values
        :return: (# LOs)x(# LOs) np.array matrix - full Prerequisite matrix
        """
        raise NotImplementedError

    def get_last_attempted_relevance(self, learner):
        """
        Return relevance values for the activity last attempted by the specified learner
        :param learner: learner
        :return: 1x(# LOs) np.array vector of guess parameter values
        """
        raise NotImplementedError

    def get_learner_mastery(self, learner):
        """
        Return mastery parameter values for learner
        :param learner: learner
        :return: 1x(# LOs) np.array vector of mastery parameter values
        """
        raise NotImplementedError

    def get_r_star(self):
        """
        Get r_star parameter value
        :return: float, r_star parameter value
        """
        raise NotImplementedError

    def get_L_star(self):
        """
        Get L_star parameter value
        :return: float, L_star parameter value
        """
        raise NotImplementedError

    def get_W_p(self):
        """
        Get value of W_p
        :return: float
        """
        raise NotImplementedError

    def get_W_r(self):
        """
        Get value of W_p
        :return: float
        """
        raise NotImplementedError

    def get_W_d(self):
        """
        Get value of W_d
        :return: float
        """
        raise NotImplementedError

    def get_W_c(self):
        """
        Get value of W_c
        :return: float
        """
        raise NotImplementedError

    def get_scores(self):
        """
        Get table of score records
        :return: ?x3 np.array of score records with columns (learner, activity, score)
        """
        raise NotImplementedError

    def save_score(self, learner, activity, score):
        """
        Save score (e.g. to database, or to a matrix)
        :param learner: learner id
        :param activity: activity id
        :param score: float
        """
        raise NotImplementedError

    def update_learner_mastery(self, learner, new_mastery):
        """
        Save new mastery parameter values for learner, replacing old values
        :param learner: learner to save parameter values for
        :param new_mastery: New parameter values to save
        """
        raise NotImplementedError

    def update_guess(self, new_guess):
        """
        Update entire guess parameter matrix
        :param new_guess:
        """
        raise NotImplementedError

    def update_slip(self, new_slip):
        """
        Update entire slip parameter matrix
        :param new_slip: (# activities) x (# LOs) np.array containing new values for slip parameters
        """
        raise NotImplementedError

    def update_transit(self, new_transit):
        """
        Update entire transit matrix
        :param new_transit: (# activities) x (# LOs) np.array containing new values for transit parameters
        """
        raise NotImplementedError

    def update_prior_mastery(self, new_prior_mastery):
        """
        Update prior mastery values for LOs
        :param new_prior_mastery: 1 x (# LOs) np.array vector of new mastery values for all LOs
        """
        raise NotImplementedError

    def get_recommend_params(self, learner):
        """
        Retrieve features/params needed for doing recommendation
        Calls data/param retrieval functions that may be implementation(prod vs. prototype)-specific
        TODO: could subset params based on activities in collection scope, to reduce unneeded computation
        :param learner:
        :return: dictionary with following keys:
            guess: QxK np.array, guess parameter values for activities
            slip: QxK np.array, slip parameter values for activities
            difficulty: 1xQ np.array, difficulty values for activities
            prereqs: QxQ np.array, prerequisite matrix
            r_star: float, Threshold for forgiving lower odds of mastering pre-requisite LOs.
            L_star: float, Threshold logarithmic odds. If mastery logarithmic odds are >= than L_star, the LO is considered mastered
            W_p: (float), weight on substrategy P
            W_r: (float), weight on substrategy R
            W_d: (float), weight on substrategy D
            W_c: (float), weight on substrategy C
            last_attempted_guess: 1xK vector of guess parameters for activity
            last_attempted_slip: 1xK vector of slip parameters for activity
<<<<<<< HEAD
            learner_mastery_odds: 1xK vector of learner mastery values
=======
            L: 1xK vector of learner mastery log odds values
>>>>>>> d95daa01
        """
        return {
            'guess': self.get_guess(),
            'slip': self.get_slip(),
            'difficulty': self.get_difficulty(),
            'prereqs': self.get_prereqs(),
            'last_attempted_relevance': self.get_last_attempted_relevance(learner),
<<<<<<< HEAD
            'learner_mastery_odds': self.get_learner_mastery(learner),
=======
            'L': np.log(odds(self.get_learner_mastery(learner))),
>>>>>>> d95daa01
            'r_star': self.get_r_star(),
            'L_star': self.get_L_star(),
            'W_p': self.get_W_p(),
            'W_r': self.get_W_r(),
            'W_d': self.get_W_d(),
            'W_c': self.get_W_c(),
        }

    def recommend(self, learner):
        """
        Workflow:
            get valid activities
            subset parameter matrices by relevance to valid activities
            compute scores for activities using subsetted matrices
            return 1 (or n) top items
        """
        # get relevant model parameters
        recommendation_params = self.get_recommend_params(learner)
        # rank
        scores = recommendation_score(**recommendation_params)
        return np.argmax(scores)

    def update_from_score(self, learner, activity, score):
        """
        Action to take when new score information is received
        :param learner: learner id used as input to get_learner_mastery(), update_learner_mastery(), save_score()
        :param activity: activity id used as input to get_guess(), get_slip(), get_transit()
        :param score: float
        :return:
        """
        mastery = self.get_learner_mastery(learner)
        guess = self.get_guess(activity)
        slip = self.get_slip(activity)
        transit = self.get_transit(activity)
        new_mastery = calculate_mastery_update(mastery, score, guess, slip, transit)
        # save new mastery values in mastery data store
        self.update_learner_mastery(learner, new_mastery)
        # save the new score in score data store
        self.save_score(learner, activity, score)

    def train(self, relevance_threshold=0.01, information_threshold=20, remove_degeneracy=True):
        """
        Estimates the BKT model using empirical probabilities
        :param relevance_threshold: TODO
        :param information_threshold: TODO
        :param remove_degeneracy: TODO
        :return:
        """
        mastery_prior = self.get_mastery_prior()
        scores = self.get_scores()
        guess = self.get_guess()
        slip = self.get_slip()
        transit = self.get_transit()
        new_params = estimate(scores, guess, slip, transit, mastery_prior, relevance_threshold, information_threshold,
                              remove_degeneracy)
        # save param matrices
        self.update_transit(new_params['trans'])
        self.update_guess(new_params['guess'])
        self.update_slip(new_params['slip'])
        return new_params


def x0_mult(guess, slip):
    """
    Compute x0_mult element-wise
    :param guess: guess (np.array) [odds]
    :param slip: slip (np.array) [odds]
    :return: np.array
    """
    return slip*(1.0+guess)/(1.0+slip)


def x1_0_mult(guess, slip):
    """
    Compute x1_0 element-wise
    :param guess: (np.array) [odds]
    :param slip: (np.array) [odds]
    :return: np.array
    """
    return ((1.0+guess)/(guess*(1.0+slip)))/x0_mult(guess,slip)


def calculate_mastery_update(mastery, score, guess, slip, transit, epsilon=EPSILON):
    """
    Calculate bayesian update of learner mastery based on new score information
    :param mastery: 1xL np.array vector of current mastery parameters for learner
    :param score: float, score value for activity between 0.0 and 1.0
    :param guess: 1xL np.array vector of guess parameters for activity
    :param slip: 1xL np.array vector of slip parameters for activity
    :param transit: 1xL np.array vector of transit parameters for activity
    :param epsilon: smallest value of mastery probability to allow
    :return: 1xL np.array vector of new masteries for learner
    """
    # The increment of odds due to evidence of the problem, but before the transfer
    x = x0_mult(guess, slip) * np.power(x1_0_mult(guess, slip), score)
    L = mastery * x
    # Add the transferred knowledge
    L += transit * (L + 1)
    # Clean up invalid values
    L[np.where(np.isposinf(L))] = 1.0 / epsilon
    L[np.where(L == 0.0)] = epsilon
    return L


<<<<<<< HEAD
def recommendation_score(*, relevance, learner_mastery_odds, prereqs, r_star, L_star, difficulty, W_p, W_r, W_d, W_c,
=======
def recommendation_score(*, guess, slip, learner_mastery, prereqs, r_star, L_star, difficulty, W_p, W_r, W_d, W_c,
>>>>>>> d95daa01
                         last_attempted_relevance=None):
    """
    Computes recommendation scores for activities
    Typically use something like get_recommend_params() to generate input arguments; params can be passed in any order
    Scores are a weighted average of 4 different scoring substrategies:
        P: Readiness
        R: Remediation / demand
        D: Appropirate Difficulty
        C: Continuity
<<<<<<< HEAD
    :param relevance: QxK matrix of item-KC relevance values
    :param learner_mastery_odds: 1xK vector of learner mastery odds values
=======
    :param guess: QxK matrix of item-KC guess values
    :param slip: QxK matrix of item-KC slip values
    :param learner_mastery: 1xK vector of learner mastery odds values
>>>>>>> d95daa01
    :param prereqs: QxQ np.array, prerequisite matrix
    :param r_star: Threshold for forgiving lower odds of mastering pre-requisite LOs.
    :param L_star: Threshold logarithmic odds. If mastery logarithmic odds are >= than L_star, the LO is considered mastered
    :param difficulty:
    :param W_p: (float), weight on substrategy P
    :param W_r: (float), weight on substrategy R
    :param W_d: (float), weight on substrategy D
    :param W_c: (float), weight on substrategy C
    :param last_attempted_relevance: 1xK vector of computed relevance values for activity
    :return: np.array of size (Q,) representing [1 x (# activities)] vector of activity recommendation score values
    """
<<<<<<< HEAD
    P = recommendation_score_P(relevance, learner_mastery_odds, prereqs, r_star, L_star)
    R = recommendation_score_R(relevance, learner_mastery_odds, L_star)
    C = recommendation_score_C(relevance, last_attempted_relevance)
    D = recommendation_score_D(relevance, learner_mastery_odds, difficulty)
=======
    # transformations from raw inputs
    relevance = calculate_relevance(guess, slip)
    L = np.log(odds(learner_mastery))

    # calculate activity subscores
    P = recommendation_score_P(relevance, L, prereqs, r_star, L_star)
    R = recommendation_score_R(relevance, L, L_star)
    C = recommendation_score_C(relevance, last_attempted_relevance)
    D = recommendation_score_D(relevance, L, difficulty)
>>>>>>> d95daa01

    subscores = np.array([P, R, C, D])

    # log individual subscores for debugging
    subscore_labels = ['P', 'R', 'C', 'D']
    for subscore, label in zip(subscores, subscore_labels):
        log.debug('Subscore {}: {}'.format(label, subscore))

    # compute weighted average of subscores
    weights = np.array([W_p, W_r, W_d, W_c])
    scores = np.dot(weights, subscores)
    log.debug("Combined activity scores: {}".format(scores))
    return scores


<<<<<<< HEAD
def recommendation_score_P(relevance, learner_mastery_odds, prereqs, r_star, L_star):
    """
    Compute scores according to Substrategy P
    :param slip: QxK np.array, slip parameter values for activities
    :param learner_mastery_odds: 1xK vector of learner mastery values
=======
def recommendation_score_P(relevance, L, prereqs, r_star, L_star):
    """
    Compute scores according to Substrategy P
    :param slip: QxK np.array, slip parameter values for activities
    :param L: 1xK vector of learner mastery values
>>>>>>> d95daa01
    :param prereqs: QxQ np.array, prerequisite matrix
    :param r_star: float, Threshold for forgiving lower odds of mastering pre-requisite LOs.
    :param L_star: float, Threshold logarithmic odds. If mastery logarithmic odds are >= than L_star, the LO is
        considered mastered
    :return: np.array of size (Q,) representing [1 x (# activities)] vector of activity recommendation score values
    """
    m_w = prereqs
    # replace missing values with 0.
    fillna(m_w)
    # fillna(relevance)

    m_r = np.dot(np.minimum(learner_mastery_odds - L_star, 0), m_w)
    P = np.dot(relevance, np.minimum((m_r + r_star), 0))
    return P


<<<<<<< HEAD
def recommendation_score_R(relevance, learner_mastery_odds, L_star):
    """
    Computes a recommendation score for each activity according to substrategy R
    :param relevance: (# activities) x (# LOs) np.array of relevance values for activities
    :param learner_mastery_odds: 1xK vector of learner mastery odds values (L)
    :param L_star: scalar parameter, representing threshold for mastery odds
    :return: np.array of size (Q,) representing [1 x (# activities)] vector of activity recommendation score values
    """
    return np.dot(relevance, np.maximum((L_star - learner_mastery_odds), 0))
=======
def recommendation_score_R(relevance, L, L_star):
    """
    Computes a recommendation score for each activity according to substrategy R
    :param relevance: (# activities) x (# LOs) np.array of relevance values for activities
    :param L: 1xK vector of learner mastery log odds values (L)
    :param L_star: scalar parameter, representing threshold for mastery log odds
    :return: np.array of size (Q,) representing [1 x (# activities)] vector of activity recommendation score values
    """
    log.debug("relevance: {}".format(relevance))
    log.debug("L: {}".format(L))
    log.debug("max(L_star-L,0): {}".format(np.maximum((L_star - L), 0)))
    return np.dot(relevance, np.maximum((L_star - L), 0))
>>>>>>> d95daa01


def recommendation_score_C(relevance, last_attempted_relevance=None):
    """
    Compute scores according to Substrategy C
    If there is no last attempted activity, returns vector of zeros.
    :param relevance: (# activities) x (# LOs) np.array of relevance values for activities
    :param last_attempted_relevance: 1 x (# LOs) np.array vector of calculated relevance values for last attempted
        activity. Can be unspecified if no prior score data for learner is available.
    :return: np.array of size (Q,), representing [1 x (# activities)] vector of activity recommendation score values
    """
    # Q is number of activities
    Q = relevance.shape[0]

    # case where no prior score data
    if last_attempted_relevance is None:
        return np.repeat(0.0, Q)

    return np.sqrt(np.dot(relevance, last_attempted_relevance))


<<<<<<< HEAD
def recommendation_score_D(relevance, learner_mastery_odds, difficulty):
    """
    Substrategy D
    learner_mastery_odds: vector of mastery values for learner (1xK)
    difficulty: vector of item difficulties (Qx1)
    :param relevance: (# activities) x (# LOs) np.array of relevance parameter values for activities
    :param slip: (# activities) x (# LOs) np.array of slip parameter values for activities
    :param learner_mastery_odds: 1xK vector of learner mastery odds values (L)
    :param difficulty: 1xQ np.array, difficulty values for activities
    :return: np.array of size (Q,), representing [1 x (# activities)] vector of activity recommendation score values
    """
    K = len(learner_mastery_odds)  # number of LOs
    Q = len(difficulty)  # number of activities
    d_temp = np.tile(difficulty, (K, 1))  # repeated row vectors
    L_temp = np.tile(learner_mastery_odds, (Q, 1)).T  # repeated column vectors

    return -np.diag(np.dot(relevance, np.abs(L_temp - d_temp)))
=======
def recommendation_score_D(relevance, L, difficulty):
    """
    Substrategy D
    :param relevance: (# activities) x (# LOs) np.array of relevance parameter values for activities
    :param slip: (# activities) x (# LOs) np.array of slip parameter values for activities
    :param L: 1xK vector of learner mastery log odds values (L)
    :param difficulty: 1xQ np.array, difficulty values for activities
    :return: np.array of size (Q,), representing [1 x (# activities)] vector of activity recommendation score values
    """
    K = len(L)  # number of LOs
    Q = len(difficulty)  # number of activities
    d_temp = np.tile(difficulty, (K, 1))  # repeated row vectors
    L_temp = np.tile(L, (Q, 1)).T  # repeated column vectors

    return -np.diag(np.dot(relevance, np.abs(L_temp - np.log(odds(d_temp)))))
>>>>>>> d95daa01


def odds(p, epsilon=EPSILON):
    """
    Convert probability to odds, regularizing by epsilon
    :param p: value (float between 0.0 and 1.0)
    :param epsilon: True if regularization should occur to prevent large absolute odds values
        (values of p below EPSILON or above 1-EPSILON are rounded to EPISLON or 1-EPSILON)
    :return: odds value (float)
    """
    # regularize
    p = np.minimum(np.maximum(p, epsilon), 1-epsilon)
    return p/(1.0-p)


def calculate_relevance_from_odds(guess_odds, slip_odds):
    """
    Compute relevance element-wise
    Fills any NaN value with 0.0
    Arguments:
        guess_odds (np.array)
        slip_odds (np.array)
    """
<<<<<<< HEAD
    return -np.log(guess_odds)-np.log(slip_odds)
=======
    r = -np.log(guess_odds)-np.log(slip_odds)
    return fillna(r, 0.0)
>>>>>>> d95daa01


def calculate_relevance(guess, slip):
    """
    Compute relevance element-wise
<<<<<<< HEAD
=======
    Fills any NaN value with 0.0
>>>>>>> d95daa01
    :param guess: (np.array) guess probability values
    :param slip: (np.array) slip probability values
    :return: (np.array) same size as inputs
    """
<<<<<<< HEAD
    return -np.log(odds(guess))-np.log(odds(slip))
=======
    r = -np.log(odds(guess))-np.log(odds(slip))
    return fillna(r, 0.0)
>>>>>>> d95daa01


def knowledge(scores, guess, slip):
    """
    ##This function finds the empirical knowledge of a single user given a
    chronologically ordered sequence of items submitted.
    Notes:
    - used in estimate: u_knowledge=knowledge(self, temp.problem_id, temp.score)
    :param scores: ?x3 np.array of score information for single learner
        col 1: learner (should be all same)
        col 2: activity
        col 3: score value
    :param guess: full guess param matrix
    :param slip: full slip param matrix
    """

    # list of matrix 0-based indices for activities associated with scores
    activity_idxs = scores[:, 1].astype(int)

    m_guess_u = -np.log(guess[activity_idxs, ])
    m_slip_u = -np.log(slip[activity_idxs, ])

    # number of knowledge components
    n_los = guess.shape[1]

    # number of scores
    N = scores.shape[0]

    # list of score values
    correctness = scores[:, 2]

    z = np.zeros((N+1, n_los))
    x = np.repeat(0.0, N)
    z[0, ] = np.dot((1.0 - correctness), m_slip_u)
    z[N, ] = np.dot(correctness, m_guess_u)

    if N > 1:
        for n in range(1, N):
            x[range(n)] = correctness[range(n)]
            x[range(n, N)] = 1.0 - correctness[range(n, N)]
            temp = np.vstack((m_guess_u[range(n), ], m_slip_u[n:, ]))
            z[n, ] = np.dot(x, temp)

    knowl = np.zeros((N, n_los))

    for j in range(n_los):
        ind = np.where(z[:, j] == min(z[:, j]))[0]
        for i in ind:
            temp = np.repeat(0.0, N)
            if i == 0:
                temp = np.repeat(1.0, N)
            elif i < N:
                temp[i:N] = 1.0
            knowl[:, j] = knowl[:, j] + temp
        # We average the knowledge when there are multiple candidates (length(ind)>1)
        knowl[:, j] = knowl[:, j] / len(ind)

    return knowl


def estimate(score_records, current_guess, current_slip, current_transit, mastery_prior, relevance_threshold=0.01,
             information_threshold=20, remove_degeneracy=True):
    """
    This function estimates the BKT model using empirical probabilities
    To account for the fact that NaN and Inf elements of the estimated
    matrices should not be used as updates, this function replaces such
    elements with the corresponding elements of the current BKT parameter
    matrices.
    Thus, the outputs of this function do not contain any non-numeric
    values and should be used to simply replace the current BKT parameter
    matrices.
    :param score_records: ?x3 np.array, first column is learner, second column is activity, third column is score
    :param current_guess: guess parameter matrix
    :param current_slip: slip parameter matrix
    :param current_transit: transit parameter matrix
    :param mastery_prior: 1x(# LOs) vector of mastery prior values
    :param relevance_threshold: float
    :param information_threshold: float
    :param remove_degeneracy: bool, Whether to remove guess and slip probabilities of 0.5 and above (degeneracy)
    :return: dict with keys:
        L_i: new mastery prior values for learning objectives
        trans: new transit matrix,
        guess: new guess matrix,
        slip: slip
        L_i_nan: new mastery prior values for learning objectives (with NaNs)
        trans_nan: new transit matrix (with NaNs)
        guess_nan: new guess matrix (with NaNs)
        slip_nan: new slip matrix (with NaNs)
    """

    n_items = current_guess.shape[0]
    n_los = current_guess.shape[1]

    trans = np.zeros((n_items, n_los))
    trans_denom = trans.copy()
    guess = trans.copy()
    guess_denom = trans.copy()
    slip = trans.copy()
    slip_denom = trans.copy()
    p_i = np.repeat(0., n_los)
    p_i_denom = p_i.copy()

    # full QxK relevance matrix
    m_k = calculate_relevance(guess, slip)

    score_learner = score_records[:, 0]
    score_activity = score_records[:, 1]
    # score_value = score_records[:, 2]

    # list of unique learner ids to iterate through
    learners = np.unique(score_learner)

    for learner in learners:
        # subset of score_records table for a particular learner
        user_score_records = score_records[score_activity == learner]

        # user_scores is a list of scores for a particular user u, arranged in chronological order.
        user_scores = user_score_records[:, 2]

        # if no data for learner, go to next learner
        if len(user_scores) == 0:
            continue

        # get activity matrix 0-based index values for each activity in user scores
        activity_idxs = user_score_records[:, 1].astype(int)

        # relevance values for each activity attempted by user
        m_k_u = m_k[activity_idxs, ]

        # Calculate the sum of relevances of user's experience for each learning objective
        u_R = np.sum(m_k_u, axis=0)

        # Implement the relevance threshold: zero-out what is not above it, set the rest to 1
        u_R = (u_R > relevance_threshold)
        m_k_u = (m_k_u > relevance_threshold)

        # calculate knowledge based on user scores
        u_knowledge = knowledge(user_score_records, current_guess, current_slip)

        # Contribute to the averaged initial knowledge.
        p_i += u_knowledge[0, ] * u_R
        p_i_denom += u_R

        # Contribute to the trans, guess and slip probabilities
        # (numerators and denominators separately).

        J = len(user_scores)

        # j is index within user_scores, score is score object
        for j, score in enumerate(user_scores):
            # q is matrix index for activity associated with score
            q = activity_idxs[j]

            shorthand = m_k_u[j, ] * (1.0 - u_knowledge[j,])
            guess[q, ] += shorthand * user_scores[j]
            guess_denom[q, ] += shorthand

            shorthand = m_k_u[j, ] - shorthand  # equals m_k_u * u_knowledge
            slip[q, ] += shorthand * (1.0 - user_scores[j])
            slip_denom[q, ] += shorthand

            if j < (J - 1):
                shorthand = m_k_u[j, ] * (1.0 - u_knowledge[j, ])
                trans[q, ] += shorthand * u_knowledge[j + 1, ]
                trans_denom[q, ] += shorthand

    # Normalize the results over users.
    ind = np.where(p_i_denom != 0)
    p_i[ind] /= p_i_denom[ind]
    ind = np.where(trans_denom != 0)
    trans[ind] /= trans_denom[ind]
    ind = np.where(guess_denom != 0)
    guess[ind] /= guess_denom[ind]
    ind = np.where(slip_denom != 0)
    slip[ind] /= slip_denom[ind]

    # Replace with nans where denominators are below information cutoff
    p_i[(p_i_denom < information_threshold) | (p_i_denom == 0)] = np.nan
    trans[(trans_denom < information_threshold) | (trans_denom == 0)] = np.nan
    guess[(guess_denom < information_threshold) | (guess_denom == 0)] = np.nan
    slip[(slip_denom < information_threshold) | (slip_denom == 0)] = np.nan

    # Remove guess and slip probabilities of 0.5 and above (degeneracy):
    if remove_degeneracy:
        # these two lines will throw warnings for comparisons to np.nan's
        ind_g = np.where((guess >= 0.5) | (guess + slip >= 1))
        ind_s = np.where((slip >= 0.5) | (guess + slip >= 1))

        guess[ind_g] = np.nan
        slip[ind_s] = np.nan

    # Convert to odds:
    L = odds(p_i)
    trans = odds(trans)
    guess = odds(guess)
    slip = odds(slip)

    # Keep the versions with NAs in them:
    L_i_nan = L.copy()
    trans_nan = trans.copy()
    guess_nan = guess.copy()
    slip_nan = slip.copy()

    # get existing matrices
    L_i = mastery_prior
    m_trans = current_transit
    m_guess = current_guess
    m_slip = current_slip

    # replace invalid values
    fillna(L, L_i, inplace=True)
    fillna(trans, m_trans, inplace=True)
    fillna(guess, m_guess, inplace=True)
    fillna(slip, m_slip, inplace=True)

    return {
        'L_i': 1.0*L,
        'trans': 1.0*trans,
        'guess': 1.0*guess,
        'slip': 1.0*slip,
        'L_i_nan': 1.0*L_i_nan,
        'trans_nan': 1.0*trans_nan,
        'guess_nan': 1.0*guess_nan,
        'slip_nan': 1.0*slip_nan
    }<|MERGE_RESOLUTION|>--- conflicted
+++ resolved
@@ -242,11 +242,7 @@
             W_c: (float), weight on substrategy C
             last_attempted_guess: 1xK vector of guess parameters for activity
             last_attempted_slip: 1xK vector of slip parameters for activity
-<<<<<<< HEAD
-            learner_mastery_odds: 1xK vector of learner mastery values
-=======
             L: 1xK vector of learner mastery log odds values
->>>>>>> d95daa01
         """
         return {
             'guess': self.get_guess(),
@@ -254,11 +250,7 @@
             'difficulty': self.get_difficulty(),
             'prereqs': self.get_prereqs(),
             'last_attempted_relevance': self.get_last_attempted_relevance(learner),
-<<<<<<< HEAD
-            'learner_mastery_odds': self.get_learner_mastery(learner),
-=======
             'L': np.log(odds(self.get_learner_mastery(learner))),
->>>>>>> d95daa01
             'r_star': self.get_r_star(),
             'L_star': self.get_L_star(),
             'W_p': self.get_W_p(),
@@ -363,11 +355,7 @@
     return L
 
 
-<<<<<<< HEAD
-def recommendation_score(*, relevance, learner_mastery_odds, prereqs, r_star, L_star, difficulty, W_p, W_r, W_d, W_c,
-=======
 def recommendation_score(*, guess, slip, learner_mastery, prereqs, r_star, L_star, difficulty, W_p, W_r, W_d, W_c,
->>>>>>> d95daa01
                          last_attempted_relevance=None):
     """
     Computes recommendation scores for activities
@@ -377,14 +365,9 @@
         R: Remediation / demand
         D: Appropirate Difficulty
         C: Continuity
-<<<<<<< HEAD
-    :param relevance: QxK matrix of item-KC relevance values
-    :param learner_mastery_odds: 1xK vector of learner mastery odds values
-=======
     :param guess: QxK matrix of item-KC guess values
     :param slip: QxK matrix of item-KC slip values
     :param learner_mastery: 1xK vector of learner mastery odds values
->>>>>>> d95daa01
     :param prereqs: QxQ np.array, prerequisite matrix
     :param r_star: Threshold for forgiving lower odds of mastering pre-requisite LOs.
     :param L_star: Threshold logarithmic odds. If mastery logarithmic odds are >= than L_star, the LO is considered mastered
@@ -396,12 +379,6 @@
     :param last_attempted_relevance: 1xK vector of computed relevance values for activity
     :return: np.array of size (Q,) representing [1 x (# activities)] vector of activity recommendation score values
     """
-<<<<<<< HEAD
-    P = recommendation_score_P(relevance, learner_mastery_odds, prereqs, r_star, L_star)
-    R = recommendation_score_R(relevance, learner_mastery_odds, L_star)
-    C = recommendation_score_C(relevance, last_attempted_relevance)
-    D = recommendation_score_D(relevance, learner_mastery_odds, difficulty)
-=======
     # transformations from raw inputs
     relevance = calculate_relevance(guess, slip)
     L = np.log(odds(learner_mastery))
@@ -411,7 +388,6 @@
     R = recommendation_score_R(relevance, L, L_star)
     C = recommendation_score_C(relevance, last_attempted_relevance)
     D = recommendation_score_D(relevance, L, difficulty)
->>>>>>> d95daa01
 
     subscores = np.array([P, R, C, D])
 
@@ -427,19 +403,11 @@
     return scores
 
 
-<<<<<<< HEAD
-def recommendation_score_P(relevance, learner_mastery_odds, prereqs, r_star, L_star):
-    """
-    Compute scores according to Substrategy P
-    :param slip: QxK np.array, slip parameter values for activities
-    :param learner_mastery_odds: 1xK vector of learner mastery values
-=======
 def recommendation_score_P(relevance, L, prereqs, r_star, L_star):
     """
     Compute scores according to Substrategy P
     :param slip: QxK np.array, slip parameter values for activities
     :param L: 1xK vector of learner mastery values
->>>>>>> d95daa01
     :param prereqs: QxQ np.array, prerequisite matrix
     :param r_star: float, Threshold for forgiving lower odds of mastering pre-requisite LOs.
     :param L_star: float, Threshold logarithmic odds. If mastery logarithmic odds are >= than L_star, the LO is
@@ -451,22 +419,11 @@
     fillna(m_w)
     # fillna(relevance)
 
-    m_r = np.dot(np.minimum(learner_mastery_odds - L_star, 0), m_w)
+    m_r = np.dot(np.minimum(L - L_star, 0), m_w)
     P = np.dot(relevance, np.minimum((m_r + r_star), 0))
     return P
 
 
-<<<<<<< HEAD
-def recommendation_score_R(relevance, learner_mastery_odds, L_star):
-    """
-    Computes a recommendation score for each activity according to substrategy R
-    :param relevance: (# activities) x (# LOs) np.array of relevance values for activities
-    :param learner_mastery_odds: 1xK vector of learner mastery odds values (L)
-    :param L_star: scalar parameter, representing threshold for mastery odds
-    :return: np.array of size (Q,) representing [1 x (# activities)] vector of activity recommendation score values
-    """
-    return np.dot(relevance, np.maximum((L_star - learner_mastery_odds), 0))
-=======
 def recommendation_score_R(relevance, L, L_star):
     """
     Computes a recommendation score for each activity according to substrategy R
@@ -479,7 +436,6 @@
     log.debug("L: {}".format(L))
     log.debug("max(L_star-L,0): {}".format(np.maximum((L_star - L), 0)))
     return np.dot(relevance, np.maximum((L_star - L), 0))
->>>>>>> d95daa01
 
 
 def recommendation_score_C(relevance, last_attempted_relevance=None):
@@ -501,25 +457,6 @@
     return np.sqrt(np.dot(relevance, last_attempted_relevance))
 
 
-<<<<<<< HEAD
-def recommendation_score_D(relevance, learner_mastery_odds, difficulty):
-    """
-    Substrategy D
-    learner_mastery_odds: vector of mastery values for learner (1xK)
-    difficulty: vector of item difficulties (Qx1)
-    :param relevance: (# activities) x (# LOs) np.array of relevance parameter values for activities
-    :param slip: (# activities) x (# LOs) np.array of slip parameter values for activities
-    :param learner_mastery_odds: 1xK vector of learner mastery odds values (L)
-    :param difficulty: 1xQ np.array, difficulty values for activities
-    :return: np.array of size (Q,), representing [1 x (# activities)] vector of activity recommendation score values
-    """
-    K = len(learner_mastery_odds)  # number of LOs
-    Q = len(difficulty)  # number of activities
-    d_temp = np.tile(difficulty, (K, 1))  # repeated row vectors
-    L_temp = np.tile(learner_mastery_odds, (Q, 1)).T  # repeated column vectors
-
-    return -np.diag(np.dot(relevance, np.abs(L_temp - d_temp)))
-=======
 def recommendation_score_D(relevance, L, difficulty):
     """
     Substrategy D
@@ -535,7 +472,6 @@
     L_temp = np.tile(L, (Q, 1)).T  # repeated column vectors
 
     return -np.diag(np.dot(relevance, np.abs(L_temp - np.log(odds(d_temp)))))
->>>>>>> d95daa01
 
 
 def odds(p, epsilon=EPSILON):
@@ -559,31 +495,20 @@
         guess_odds (np.array)
         slip_odds (np.array)
     """
-<<<<<<< HEAD
-    return -np.log(guess_odds)-np.log(slip_odds)
-=======
     r = -np.log(guess_odds)-np.log(slip_odds)
     return fillna(r, 0.0)
->>>>>>> d95daa01
 
 
 def calculate_relevance(guess, slip):
     """
     Compute relevance element-wise
-<<<<<<< HEAD
-=======
     Fills any NaN value with 0.0
->>>>>>> d95daa01
     :param guess: (np.array) guess probability values
     :param slip: (np.array) slip probability values
     :return: (np.array) same size as inputs
     """
-<<<<<<< HEAD
-    return -np.log(odds(guess))-np.log(odds(slip))
-=======
     r = -np.log(odds(guess))-np.log(odds(slip))
     return fillna(r, 0.0)
->>>>>>> d95daa01
 
 
 def knowledge(scores, guess, slip):
